--- conflicted
+++ resolved
@@ -16,8 +16,6 @@
 except NameError:
     basestring = str
 
-<<<<<<< HEAD
-=======
 @unittest.skipUnless(sys.platform.startswith("win"), "Platforms supported include: Windows")
 class TestKeyboardMethods(unittest.TestCase):
     def setUp(self):
@@ -66,7 +64,6 @@
             self.type_and_check_equals(code, OUTPUTS[code])
 
 
->>>>>>> 1a63d7c1
 class TestComplexFeatures(unittest.TestCase):
     def setUp(self):
         lackey.addImagePath(os.path.dirname(__file__))
@@ -81,13 +78,13 @@
             app = lackey.App("notepad.exe").open()
             time.sleep(1)
             r.type("This is a Test")
-            r.type("a", lackey.Key.CONTROL) # Select all
-            r.type("c", lackey.Key.CONTROL) # Copy
+            r.type("a", lackey.Key.CTRL) # Select all
+            r.type("c", lackey.Key.CTRL) # Copy
             self.assertEqual(r.getClipboard(), "This is a Test")
             r.type("{DELETE}") # Clear the selected text
             r.paste("This, on the other hand, is a {SHIFT}broken {SHIFT}record.") # Paste should ignore special characters and insert the string as is
-            r.type("a", lackey.Key.CONTROL) # Select all
-            r.type("c", lackey.Key.CONTROL) # Copy
+            r.type("a", lackey.Key.CTRL) # Select all
+            r.type("c", lackey.Key.CTRL) # Copy
             self.assertEqual(r.getClipboard(), "This, on the other hand, is a {SHIFT}broken {SHIFT}record.")
         elif sys.platform == "darwin":
             app = lackey.App("+open -e")
@@ -108,22 +105,7 @@
             r.type("c", lackey.KeyModifier.CMD) # Copy
             self.assertEqual(r.getClipboard(), "This, on the other hand, is a {SHIFT}broken {SHIFT}record.")
         else:
-<<<<<<< HEAD
             raise NotImplementedError("Platforms supported include: Windows, OS X")
-=======
-            raise NotImplementedError("Platforms supported include: Windows")
-        r = app.window()
-
-        r.type("This is a Test")
-        r.type("a", lackey.Key.CTRL) # Select all
-        r.type("c", lackey.Key.CTRL) # Copy
-        self.assertEqual(r.getClipboard(), "This is a Test")
-        r.type("{DELETE}") # Clear the selected text
-        r.paste("This, on the other hand, is a {SHIFT}broken {SHIFT}record.") # Paste should ignore special characters and insert the string as is
-        r.type("a", lackey.Key.CTRL) # Select all
-        r.type("c", lackey.Key.CTRL) # Copy
-        self.assertEqual(r.getClipboard(), "This, on the other hand, is a {SHIFT}broken {SHIFT}record.")
->>>>>>> 1a63d7c1
 
         app.close()
 
@@ -158,18 +140,13 @@
         r.observe(30)
         self.assertTrue(r.TestFlag)
         self.assertGreater(r.getTime(), 0)
-<<<<<<< HEAD
         if sys.platform.startswith("win"):
             r.rightClick(r.getLastMatch())
             r.click("select_all.png")
-            r.type("c", lackey.Key.CONTROL) # Copy
+            r.type("c", lackey.Key.CTRL) # Copy
         elif sys.platform == "darwin":
             r.type("a", lackey.KeyModifier.CMD)
             r.type("c", lackey.KeyModifier.CMD)
-=======
-        r.click("select_all.png")
-        r.type("c", lackey.Key.CTRL) # Copy
->>>>>>> 1a63d7c1
         self.assertEqual(r.getClipboard(), "This is a test")
         r.type("{DELETE}")
         if sys.platform.startswith("win"):
