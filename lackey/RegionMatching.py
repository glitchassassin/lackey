--- conflicted
+++ resolved
@@ -552,12 +552,8 @@
 
 		if modifiers != 0:
 			PlatformManager.releaseKey(modifiers)
-<<<<<<< HEAD
 		Debug.history("Clicked at {}".format(target_location))
-	def doubleClick(self, target, modifiers=0):
-=======
 	def doubleClick(self, target, modifiers=""):
->>>>>>> b0baa36f
 		""" Moves the cursor to the target location and double-clicks the default mouse button. """
 		target_location = None
 		mouse = Mouse()
@@ -611,14 +607,10 @@
 			PlatformManager.pressKey(modifiers)
 
 		mouse.moveSpeed(target_location, self._defaultMouseSpeed)
-<<<<<<< HEAD
 		if Settings.ClickDelay > 0:
 			time.sleep(min(1.0, Settings.ClickDelay))
 			Settings.ClickDelay = 0.0
-		mouse.click(button=autopy.mouse.RIGHT_BUTTON)
-=======
 		mouse.click(Mouse.RIGHT)
->>>>>>> b0baa36f
 		time.sleep(0.2)
 
 		if modifiers != "":
